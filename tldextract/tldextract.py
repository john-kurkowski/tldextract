--- conflicted
+++ resolved
@@ -302,16 +302,11 @@
             labels, include_psl_private_domains=include_psl_private_domains
         )
 
-<<<<<<< HEAD
-        if suffix_index == len(labels) == 4 and looks_like_ip(netloc_with_ascii_dots):
-            return ExtractResult("", netloc_with_ascii_dots, "", is_private)
-=======
         num_ipv4_labels = 4
         if suffix_index == len(labels) == num_ipv4_labels and looks_like_ip(
             netloc_with_ascii_dots
         ):
-            return ExtractResult("", netloc_with_ascii_dots, "")
->>>>>>> 68477c51
+            return ExtractResult("", netloc_with_ascii_dots, "", is_private)
 
         suffix = ".".join(labels[suffix_index:]) if suffix_index != len(labels) else ""
         subdomain = ".".join(labels[: suffix_index - 1]) if suffix_index >= 2 else ""
