--- conflicted
+++ resolved
@@ -1,13 +1,10 @@
 # -*- coding: utf-8 -*-
 '''Main tldextract unit tests.'''
 
-<<<<<<< HEAD
 import logging
 import os
-=======
 import tempfile
 
->>>>>>> 993ba766
 import pytest
 import responses
 import tldextract
@@ -239,7 +236,6 @@
     assert result._asdict() == expected_dict
 
 
-<<<<<<< HEAD
 def test_cache_permission(mocker, monkeypatch, tmpdir):
     """Emit a warning once that this can't cache the latest PSL."""
 
@@ -247,7 +243,8 @@
 
     def no_permission_makedirs(*args, **kwargs):
         raise PermissionError(
-            """[Errno 13] Permission denied: '/usr/local/lib/python3.7/site-packages/tldextract/.suffix_cache"""
+            """[Errno 13] Permission denied:
+            '/usr/local/lib/python3.7/site-packages/tldextract/.suffix_cache"""
         )
 
     monkeypatch.setattr(os, "makedirs", no_permission_makedirs)
@@ -264,10 +261,7 @@
     assert warning.call_args[0][0].startswith("unable to cache")
 
 
-@responses.activate  # pylint: disable=no-member
-=======
 @responses.activate
->>>>>>> 993ba766
 def test_cache_timeouts(tmpdir):
     server = 'http://some-server.com'
     responses.add(
