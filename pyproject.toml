--- conflicted
+++ resolved
@@ -84,13 +84,8 @@
 [tool.pytest.ini_options]
 addopts = "--doctest-modules"
 
-<<<<<<< HEAD
-[tool.ruff]
-lint.select = [
-=======
 [tool.ruff.lint]
 select = [
->>>>>>> 4a4e0ece
   "A",
   "B",
   "C",
@@ -102,7 +97,7 @@
   "UP",
   "W",
 ]
-lint.ignore = [
+ignore = [
   "E501", # line too long; if Black does its job, not worried about the rare long line
 ]
 
