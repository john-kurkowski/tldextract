"""`tldextract` accurately separates a URL's subdomain, domain, and public suffix.

It does this via the Public Suffix List (PSL).

    >>> import tldextract

    >>> tldextract.extract("http://forums.news.cnn.com/")
    ExtractResult(subdomain='forums.news', domain='cnn', suffix='com', is_private=False)

    >>> tldextract.extract("http://forums.bbc.co.uk/")  # United Kingdom
    ExtractResult(subdomain='forums', domain='bbc', suffix='co.uk', is_private=False)

    >>> tldextract.extract("http://www.worldbank.org.kg/")  # Kyrgyzstan
    ExtractResult(subdomain='www', domain='worldbank', suffix='org.kg', is_private=False)

Note subdomain and suffix are _optional_. Not all URL-like inputs have a
subdomain or a valid suffix.

    >>> tldextract.extract("google.com")
    ExtractResult(subdomain='', domain='google', suffix='com', is_private=False)

    >>> tldextract.extract("google.notavalidsuffix")
    ExtractResult(subdomain='google', domain='notavalidsuffix', suffix='', is_private=False)

    >>> tldextract.extract("http://127.0.0.1:8080/deployed/")
    ExtractResult(subdomain='', domain='127.0.0.1', suffix='', is_private=False)

To rejoin the original hostname, if it was indeed a valid, registered hostname:

<<<<<<< HEAD
    >>> ext = tldextract.extract('http://forums.bbc.co.uk')
    >>> ext.top_domain_under_public_suffix
=======
    >>> ext = tldextract.extract("http://forums.bbc.co.uk")
    >>> ext.registered_domain
>>>>>>> 4435a5e5
    'bbc.co.uk'
    >>> ext.fqdn
    'forums.bbc.co.uk'
"""

from __future__ import annotations

import os
import urllib.parse
from collections.abc import Collection, Sequence
from dataclasses import dataclass, field
from functools import wraps

import idna
import requests

from .cache import DiskCache, get_cache_dir
from .remote import lenient_netloc, looks_like_ip, looks_like_ipv6
from .suffix_list import get_suffix_lists

CACHE_TIMEOUT = os.environ.get("TLDEXTRACT_CACHE_TIMEOUT")

PUBLIC_SUFFIX_LIST_URLS = (
    "https://publicsuffix.org/list/public_suffix_list.dat",
    "https://raw.githubusercontent.com/publicsuffix/list/master/public_suffix_list.dat",
)


@dataclass(order=True)
class ExtractResult:
    """A URL's extracted subdomain, domain, and suffix.

    These first 3 fields are what most users of this library will care about.
    They are the split, non-overlapping hostname components of the input URL.
    They can be used to rebuild the original URL's hostname.

    Beyond the first 3 fields, the class contains metadata fields, like a flag
    that indicates if the input URL's suffix is from a private domain.
    """

    subdomain: str
    """All subdomains beneath the domain of the input URL, if it contained any such subdomains, or else the empty string."""

    domain: str
    """The topmost domain of the input URL, if it contained a domain name, or else everything hostname-like in the input.

    If the input URL didn't contain a real domain name, the `suffix` field will
    be empty, and this field will catch values like an IP address, or
    private network hostnames like "localhost".
    """

    suffix: str
    """The public suffix of the input URL, if it contained one, or else the empty string.

    If `include_psl_private_domains` was set to `False`, this field is the same
    as `registry_suffix`, i.e. a domain under which people can register
    subdomains through a registrar. If `include_psl_private_domains` was set to
    `True`, this field may be a PSL private domain, like "blogspot.com".
    """

    is_private: bool
    """Whether the input URL belongs in the Public Suffix List's private domains.

    If `include_psl_private_domains` was set to `False`, this field is always
    `False`.
    """

<<<<<<< HEAD
    registry_suffix: str = field(repr=False)
    """The registry suffix of the input URL, if it contained one, or else the empty string.

    This field is a domain under which people can register subdomains through a
    registar.

    This field is unaffected by the `include_psl_private_domains` setting. If
    `include_psl_private_domains` was set to `False`, this field is always the
    same as `suffix`.
    """
=======
        >>> extract("http://forums.bbc.co.uk").registered_domain
        'bbc.co.uk'
        >>> extract("http://localhost:8080").registered_domain
        ''
        """
        if self.suffix and self.domain:
            return f"{self.domain}.{self.suffix}"
        return ""
>>>>>>> 4435a5e5

    @property
    def fqdn(self) -> str:
        """Returns a Fully Qualified Domain Name (FQDN), if there is a proper `domain` and `suffix`, or else the empty string.

        >>> extract("http://forums.bbc.co.uk/path/to/file").fqdn
        'forums.bbc.co.uk'
        >>> extract("http://localhost:8080").fqdn
        ''
        """
        if self.suffix and (self.domain or self.is_private):
            return ".".join(i for i in (self.subdomain, self.domain, self.suffix) if i)
        return ""

    @property
    def ipv4(self) -> str:
        """Returns the IPv4, if that is what the input domain/URL was, or else the empty string.

        >>> extract("http://127.0.0.1/path/to/file").ipv4
        '127.0.0.1'
        >>> extract("http://127.0.0.1.1/path/to/file").ipv4
        ''
        >>> extract("http://256.1.1.1").ipv4
        ''
        """
        if (
            self.domain
            and not (self.suffix or self.subdomain)
            and looks_like_ip(self.domain)
        ):
            return self.domain
        return ""

    @property
    def ipv6(self) -> str:
        """Returns the IPv6, if that is what the input domain/URL was, or else the empty string.

        >>> extract(
        ...     "http://[aBcD:ef01:2345:6789:aBcD:ef01:127.0.0.1]/path/to/file"
        ... ).ipv6
        'aBcD:ef01:2345:6789:aBcD:ef01:127.0.0.1'
        >>> extract(
        ...     "http://[aBcD:ef01:2345:6789:aBcD:ef01:127.0.0.1.1]/path/to/file"
        ... ).ipv6
        ''
        >>> extract("http://[aBcD:ef01:2345:6789:aBcD:ef01:256.0.0.1]").ipv6
        ''
        """
        min_num_ipv6_chars = 4
        if (
            len(self.domain) >= min_num_ipv6_chars
            and self.domain[0] == "["
            and self.domain[-1] == "]"
            and not (self.suffix or self.subdomain)
        ):
            debracketed = self.domain[1:-1]
            if looks_like_ipv6(debracketed):
                return debracketed
        return ""

    @property
<<<<<<< HEAD
    def registered_domain(self) -> str:
        """Joins the `domain` and `suffix` fields with a dot, if they're both set, or else the empty string.

        >>> extract('http://forums.bbc.co.uk').registered_domain
        'bbc.co.uk'
        >>> extract('http://localhost:8080').registered_domain
        ''

        This is an alias for the `top_domain_under_public_suffix` property.
        `registered_domain` is so called because is roughly the domain the
        owner paid to register with a registrar or, in the case of a private
        domain, "registered" with the domain owner. If the input was not
        something one could register, this property returns the empty string.

        To distinguish the case of private domains, consider Blogspot, which is
        in the PSL's private domains. If `include_psl_private_domains` was set
        to `False`, the `registered_domain` property of a Blogspot URL
        represents the domain the owner of Blogspot registered with a
        registrar, i.e. Google registered "blogspot.com". If
        `include_psl_private_domains=True`, the `registered_domain` property
        represents the "blogspot.com" _subdomain_ the owner of a blog
        "registered" with Blogspot.

        >>> extract('http://waiterrant.blogspot.com', include_psl_private_domains=False).registered_domain
        'blogspot.com'
        >>> extract('http://waiterrant.blogspot.com', include_psl_private_domains=True).registered_domain
        'waiterrant.blogspot.com'

        To always get the same joined string, regardless of the
        `include_psl_private_domains` setting, consider the
        `top_domain_under_registry_suffix` property.
        """
        return self.top_domain_under_public_suffix

    @property
    def top_domain_under_registry_suffix(self) -> str:
        """Joins the rightmost domain and `registry_suffix` with a dot, if such a domain is available and `registry_suffix` is set, or else the empty string.

        If the input was not in the Public Suffix List's private domains, this
        is equivalent to `top_domain_under_public_suffix`.

        >>> extract('http://waiterrant.blogspot.com', include_psl_private_domains=False).top_domain_under_registry_suffix
        'blogspot.com'
        >>> extract('http://waiterrant.blogspot.com', include_psl_private_domains=True).top_domain_under_registry_suffix
        'blogspot.com'
        >>> extract('http://localhost:8080').top_domain_under_registry_suffix
        ''
        """
        top_domain_under_public_suffix = self.top_domain_under_public_suffix
        if not top_domain_under_public_suffix or not self.is_private:
            return top_domain_under_public_suffix

        num_labels = self.registry_suffix.count(".") + 2
        return ".".join(top_domain_under_public_suffix.split(".")[-num_labels:])

    @property
    def top_domain_under_public_suffix(self) -> str:
        """Joins the `domain` and `suffix` fields with a dot, if they're both set, or else the empty string.

        >>> extract('http://forums.bbc.co.uk').top_domain_under_public_suffix
        'bbc.co.uk'
        >>> extract('http://localhost:8080').top_domain_under_public_suffix
        ''
        """
        if self.suffix and self.domain:
            return f"{self.domain}.{self.suffix}"
        return ""
=======
    def reverse_domain_name(self) -> str:
        """Return the Reverse Domain Name Notation.

        Applies a reverse domain name notation to the submitted domain, in which the
        registered domain is used as the leftmost component. Reverse Domain Name
        Notation is typically used to organize namespaces for packages and plugins.

        >>> extract("login.example.com").reverse_domain_name
        'com.example.login'

        >>> extract("login.example.co.uk").reverse_domain_name
        'co.uk.example.login'
        """
        stack = [self.suffix, self.domain]
        if self.subdomain:
            stack.extend(reversed(self.subdomain.split(".")))
        return ".".join(stack)
>>>>>>> 4435a5e5


class TLDExtract:
    """A callable for extracting, subdomain, domain, and suffix components from a URL."""

    # TODO: too-many-arguments
    def __init__(
        self,
        cache_dir: str | None = get_cache_dir(),
        suffix_list_urls: Sequence[str] = PUBLIC_SUFFIX_LIST_URLS,
        fallback_to_snapshot: bool = True,
        include_psl_private_domains: bool = False,
        extra_suffixes: Sequence[str] = (),
        cache_fetch_timeout: str | float | None = CACHE_TIMEOUT,
    ) -> None:
        """Construct a callable for extracting subdomain, domain, and suffix components from a URL.

        Upon calling it, it first checks for a JSON in `cache_dir`. By default,
        the `cache_dir` will live in the tldextract directory. You can disable
        the caching functionality of this module by setting `cache_dir` to `None`.

        If the cached version does not exist, such as on the first run, HTTP
        request the URLs in `suffix_list_urls` in order, and use the first
        successful response for public suffix definitions. Subsequent, untried
        URLs are ignored. The default URLs are the latest version of the
        Mozilla Public Suffix List and its mirror, but any similar document URL
        could be specified. Local files can be specified by using the `file://`
        protocol (see `urllib2` documentation). To disable HTTP requests, set
        this to an empty sequence.

        If there is no cached version loaded and no data is found from the `suffix_list_urls`,
        the module will fall back to the included TLD set snapshot. If you do not want
        this behavior, you may set `fallback_to_snapshot` to False, and an exception will be
        raised instead.

        The Public Suffix List includes a list of "private domains" as TLDs,
        such as blogspot.com. These do not fit `tldextract`'s definition of a
        suffix, so these domains are excluded by default. If you'd like them
        included instead, set `include_psl_private_domains` to True.

        You can specify additional suffixes in the `extra_suffixes` argument.
        These will be merged into whatever public suffix definitions are
        already in use by `tldextract`, above.

        cache_fetch_timeout is passed unmodified to the underlying request object
        per the requests documentation here:
        http://docs.python-requests.org/en/master/user/advanced/#timeouts

        cache_fetch_timeout can also be set to a single value with the
        environment variable TLDEXTRACT_CACHE_TIMEOUT, like so:

        TLDEXTRACT_CACHE_TIMEOUT="1.2"

        When set this way, the same timeout value will be used for both connect
        and read timeouts
        """
        suffix_list_urls = suffix_list_urls or ()
        self.suffix_list_urls = tuple(
            url.strip() for url in suffix_list_urls if url.strip()
        )

        self.fallback_to_snapshot = fallback_to_snapshot
        if not (self.suffix_list_urls or cache_dir or self.fallback_to_snapshot):
            raise ValueError(
                "The arguments you have provided disable all ways for tldextract "
                "to obtain data. Please provide a suffix list data, a cache_dir, "
                "or set `fallback_to_snapshot` to `True`."
            )

        self.include_psl_private_domains = include_psl_private_domains
        self.extra_suffixes = extra_suffixes
        self._extractor: _PublicSuffixListTLDExtractor | None = None

        self.cache_fetch_timeout = (
            float(cache_fetch_timeout)
            if isinstance(cache_fetch_timeout, str)
            else cache_fetch_timeout
        )
        self._cache = DiskCache(cache_dir)

    def __call__(
        self,
        url: str,
        include_psl_private_domains: bool | None = None,
        session: requests.Session | None = None,
    ) -> ExtractResult:
        """Alias for `extract_str`."""
        return self.extract_str(url, include_psl_private_domains, session=session)

    def extract_str(
        self,
        url: str,
        include_psl_private_domains: bool | None = None,
        session: requests.Session | None = None,
    ) -> ExtractResult:
        """Take a string URL and splits it into its subdomain, domain, and suffix components.

        I.e. its effective TLD, gTLD, ccTLD, etc. components.

        >>> extractor = TLDExtract()
        >>> extractor.extract_str("http://forums.news.cnn.com/")
        ExtractResult(subdomain='forums.news', domain='cnn', suffix='com', is_private=False)
        >>> extractor.extract_str("http://forums.bbc.co.uk/")
        ExtractResult(subdomain='forums', domain='bbc', suffix='co.uk', is_private=False)

        Allows configuring the HTTP request via the optional `session`
        parameter. For example, if you need to use a HTTP proxy. See also
        `requests.Session`.

        >>> import requests
        >>> session = requests.Session()
        >>> # customize your session here
        >>> with session:
        ...     extractor.extract_str("http://forums.news.cnn.com/", session=session)
        ExtractResult(subdomain='forums.news', domain='cnn', suffix='com', is_private=False)
        """
        return self._extract_netloc(
            lenient_netloc(url), include_psl_private_domains, session=session
        )

    def extract_urllib(
        self,
        url: urllib.parse.ParseResult | urllib.parse.SplitResult,
        include_psl_private_domains: bool | None = None,
        session: requests.Session | None = None,
    ) -> ExtractResult:
        """Take the output of urllib.parse URL parsing methods and further splits the parsed URL.

        Splits the parsed URL into its subdomain, domain, and suffix
        components, i.e. its effective TLD, gTLD, ccTLD, etc. components.

        This method is like `extract_str` but faster, as the string's domain
        name has already been parsed.

        >>> extractor = TLDExtract()
        >>> extractor.extract_urllib(
        ...     urllib.parse.urlsplit("http://forums.news.cnn.com/")
        ... )
        ExtractResult(subdomain='forums.news', domain='cnn', suffix='com', is_private=False)
        >>> extractor.extract_urllib(urllib.parse.urlsplit("http://forums.bbc.co.uk/"))
        ExtractResult(subdomain='forums', domain='bbc', suffix='co.uk', is_private=False)
        """
        return self._extract_netloc(
            url.netloc, include_psl_private_domains, session=session
        )

    def _extract_netloc(
        self,
        netloc: str,
        include_psl_private_domains: bool | None,
        session: requests.Session | None = None,
    ) -> ExtractResult:
        netloc_with_ascii_dots = (
            netloc.replace("\u3002", "\u002e")
            .replace("\uff0e", "\u002e")
            .replace("\uff61", "\u002e")
        )

        min_num_ipv6_chars = 4
        if (
            len(netloc_with_ascii_dots) >= min_num_ipv6_chars
            and netloc_with_ascii_dots[0] == "["
            and netloc_with_ascii_dots[-1] == "]"
            and looks_like_ipv6(netloc_with_ascii_dots[1:-1])
        ):
            return ExtractResult(
                "", netloc_with_ascii_dots, "", is_private=False, registry_suffix=""
            )

        labels = netloc_with_ascii_dots.split(".")

        maybe_indexes = self._get_tld_extractor(session).suffix_index(
            labels, include_psl_private_domains=include_psl_private_domains
        )

        num_ipv4_labels = 4
        if (
            not maybe_indexes
            and len(labels) == num_ipv4_labels
            and looks_like_ip(netloc_with_ascii_dots)
        ):
            return ExtractResult(
                "", netloc_with_ascii_dots, "", is_private=False, registry_suffix=""
            )
        elif not maybe_indexes:
            return ExtractResult(
                subdomain=".".join(labels[:-1]),
                domain=labels[-1],
                suffix="",
                is_private=False,
                registry_suffix="",
            )

        (
            (public_suffix_index, public_suffix_node),
            (registry_suffix_index, registry_suffix_node),
        ) = maybe_indexes

        subdomain = (
            ".".join(labels[: public_suffix_index - 1])
            if public_suffix_index >= 2
            else ""
        )
        domain = labels[public_suffix_index - 1] if public_suffix_index > 0 else ""
        public_suffix = ".".join(labels[public_suffix_index:])
        registry_suffix = (
            ".".join(labels[registry_suffix_index:])
            if public_suffix_node.is_private
            else public_suffix
        )
        return ExtractResult(
            subdomain=subdomain,
            domain=domain,
            suffix=public_suffix,
            is_private=public_suffix_node.is_private,
            registry_suffix=registry_suffix,
        )

    def update(
        self, fetch_now: bool = False, session: requests.Session | None = None
    ) -> None:
        """Force fetch the latest suffix list definitions."""
        self._extractor = None
        self._cache.clear()
        if fetch_now:
            self._get_tld_extractor(session=session)

    @property
    def tlds(self, session: requests.Session | None = None) -> list[str]:
        """Returns the list of tld's used by default.

        This will vary based on `include_psl_private_domains` and `extra_suffixes`
        """
        return list(self._get_tld_extractor(session=session).tlds())

    def _get_tld_extractor(
        self, session: requests.Session | None = None
    ) -> _PublicSuffixListTLDExtractor:
        """Get or compute this object's TLDExtractor.

        Looks up the TLDExtractor in roughly the following order, based on the
        settings passed to __init__:

        1. Memoized on `self`
        2. Local system _cache file
        3. Remote PSL, over HTTP
        4. Bundled PSL snapshot file
        """
        if self._extractor:
            return self._extractor

        public_tlds, private_tlds = get_suffix_lists(
            cache=self._cache,
            urls=self.suffix_list_urls,
            cache_fetch_timeout=self.cache_fetch_timeout,
            fallback_to_snapshot=self.fallback_to_snapshot,
            session=session,
        )

        if not any([public_tlds, private_tlds, self.extra_suffixes]):
            raise ValueError("No tlds set. Cannot proceed without tlds.")

        self._extractor = _PublicSuffixListTLDExtractor(
            public_tlds=public_tlds,
            private_tlds=private_tlds,
            extra_tlds=list(self.extra_suffixes),
            include_psl_private_domains=self.include_psl_private_domains,
        )
        return self._extractor


TLD_EXTRACTOR = TLDExtract()


class Trie:
    """Trie for storing eTLDs with their labels in reverse-order."""

    def __init__(
        self,
        matches: dict[str, Trie] | None = None,
        end: bool = False,
        is_private: bool = False,
    ) -> None:
        """TODO."""
        self.matches = matches if matches else {}
        self.end = end
        self.is_private = is_private

    @staticmethod
    def create(
        public_suffixes: Collection[str],
        private_suffixes: Collection[str] | None = None,
    ) -> Trie:
        """Create a Trie from a list of suffixes and return its root node."""
        root_node = Trie()

        for suffix in public_suffixes:
            root_node.add_suffix(suffix)

        if private_suffixes is None:
            private_suffixes = []

        for suffix in private_suffixes:
            root_node.add_suffix(suffix, True)

        return root_node

    def add_suffix(self, suffix: str, is_private: bool = False) -> None:
        """Append a suffix's labels to this Trie node."""
        node = self

        labels = suffix.split(".")
        labels.reverse()

        for label in labels:
            if label not in node.matches:
                node.matches[label] = Trie()
            node = node.matches[label]

        node.end = True
        node.is_private = is_private


@wraps(TLD_EXTRACTOR.__call__)
def extract(  # noqa: D103
    url: str,
    include_psl_private_domains: bool | None = False,
    session: requests.Session | None = None,
) -> ExtractResult:
    return TLD_EXTRACTOR(
        url, include_psl_private_domains=include_psl_private_domains, session=session
    )


@wraps(TLD_EXTRACTOR.update)
def update(*args, **kwargs):  # type: ignore[no-untyped-def]  # noqa: D103
    return TLD_EXTRACTOR.update(*args, **kwargs)


class _PublicSuffixListTLDExtractor:
    """Wrapper around this project's main algo for PSL lookups."""

    def __init__(
        self,
        public_tlds: list[str],
        private_tlds: list[str],
        extra_tlds: list[str],
        include_psl_private_domains: bool = False,
    ):
        # set the default value
        self.include_psl_private_domains = include_psl_private_domains
        self.public_tlds = public_tlds
        self.private_tlds = private_tlds
        self.tlds_incl_private = frozenset(public_tlds + private_tlds + extra_tlds)
        self.tlds_excl_private = frozenset(public_tlds + extra_tlds)
        self.tlds_incl_private_trie = Trie.create(
            self.tlds_excl_private, frozenset(private_tlds)
        )
        self.tlds_excl_private_trie = Trie.create(self.tlds_excl_private)

    def tlds(self, include_psl_private_domains: bool | None = None) -> frozenset[str]:
        """Get the currently filtered list of suffixes."""
        if include_psl_private_domains is None:
            include_psl_private_domains = self.include_psl_private_domains

        return (
            self.tlds_incl_private
            if include_psl_private_domains
            else self.tlds_excl_private
        )

    def suffix_index(
        self, spl: list[str], include_psl_private_domains: bool | None = None
    ) -> tuple[tuple[int, Trie], tuple[int, Trie]] | None:
        """Return the index of the first public suffix label, the index of the first registry suffix label, and their corresponding trie nodes.

        Returns `None` if no suffix is found.
        """
        if include_psl_private_domains is None:
            include_psl_private_domains = self.include_psl_private_domains

        node = reg_node = (
            self.tlds_incl_private_trie
            if include_psl_private_domains
            else self.tlds_excl_private_trie
        )
        suffix_idx = reg_idx = label_idx = len(spl)
        for label in reversed(spl):
            decoded_label = _decode_punycode(label)
            if decoded_label in node.matches:
                label_idx -= 1
                node = node.matches[decoded_label]
                if node.end:
                    suffix_idx = label_idx
                    if not node.is_private:
                        reg_node = node
                        reg_idx = label_idx
                continue

            is_wildcard = "*" in node.matches
            if is_wildcard:
                is_wildcard_exception = "!" + decoded_label in node.matches
                return (
                    label_idx if is_wildcard_exception else label_idx - 1,
                    node.matches["*"],
                ), (
                    reg_idx,
                    reg_node,
                )

            break

        if suffix_idx == len(spl):
            return None

        return ((suffix_idx, node), (reg_idx, reg_node))


def _decode_punycode(label: str) -> str:
    lowered = label.lower()
    looks_like_puny = lowered.startswith("xn--")
    if looks_like_puny:
        try:
            return idna.decode(lowered)
        except (UnicodeError, IndexError):
            pass
    return lowered<|MERGE_RESOLUTION|>--- conflicted
+++ resolved
@@ -27,13 +27,8 @@
 
 To rejoin the original hostname, if it was indeed a valid, registered hostname:
 
-<<<<<<< HEAD
-    >>> ext = tldextract.extract('http://forums.bbc.co.uk')
+    >>> ext = tldextract.extract("http://forums.bbc.co.uk")
     >>> ext.top_domain_under_public_suffix
-=======
-    >>> ext = tldextract.extract("http://forums.bbc.co.uk")
-    >>> ext.registered_domain
->>>>>>> 4435a5e5
     'bbc.co.uk'
     >>> ext.fqdn
     'forums.bbc.co.uk'
@@ -101,7 +96,6 @@
     `False`.
     """
 
-<<<<<<< HEAD
     registry_suffix: str = field(repr=False)
     """The registry suffix of the input URL, if it contained one, or else the empty string.
 
@@ -112,16 +106,6 @@
     `include_psl_private_domains` was set to `False`, this field is always the
     same as `suffix`.
     """
-=======
-        >>> extract("http://forums.bbc.co.uk").registered_domain
-        'bbc.co.uk'
-        >>> extract("http://localhost:8080").registered_domain
-        ''
-        """
-        if self.suffix and self.domain:
-            return f"{self.domain}.{self.suffix}"
-        return ""
->>>>>>> 4435a5e5
 
     @property
     def fqdn(self) -> str:
@@ -183,13 +167,12 @@
         return ""
 
     @property
-<<<<<<< HEAD
     def registered_domain(self) -> str:
         """Joins the `domain` and `suffix` fields with a dot, if they're both set, or else the empty string.
 
-        >>> extract('http://forums.bbc.co.uk').registered_domain
+        >>> extract("http://forums.bbc.co.uk").registered_domain
         'bbc.co.uk'
-        >>> extract('http://localhost:8080').registered_domain
+        >>> extract("http://localhost:8080").registered_domain
         ''
 
         This is an alias for the `top_domain_under_public_suffix` property.
@@ -207,9 +190,13 @@
         represents the "blogspot.com" _subdomain_ the owner of a blog
         "registered" with Blogspot.
 
-        >>> extract('http://waiterrant.blogspot.com', include_psl_private_domains=False).registered_domain
+        >>> extract(
+        ...     "http://waiterrant.blogspot.com", include_psl_private_domains=False
+        ... ).registered_domain
         'blogspot.com'
-        >>> extract('http://waiterrant.blogspot.com', include_psl_private_domains=True).registered_domain
+        >>> extract(
+        ...     "http://waiterrant.blogspot.com", include_psl_private_domains=True
+        ... ).registered_domain
         'waiterrant.blogspot.com'
 
         To always get the same joined string, regardless of the
@@ -219,39 +206,6 @@
         return self.top_domain_under_public_suffix
 
     @property
-    def top_domain_under_registry_suffix(self) -> str:
-        """Joins the rightmost domain and `registry_suffix` with a dot, if such a domain is available and `registry_suffix` is set, or else the empty string.
-
-        If the input was not in the Public Suffix List's private domains, this
-        is equivalent to `top_domain_under_public_suffix`.
-
-        >>> extract('http://waiterrant.blogspot.com', include_psl_private_domains=False).top_domain_under_registry_suffix
-        'blogspot.com'
-        >>> extract('http://waiterrant.blogspot.com', include_psl_private_domains=True).top_domain_under_registry_suffix
-        'blogspot.com'
-        >>> extract('http://localhost:8080').top_domain_under_registry_suffix
-        ''
-        """
-        top_domain_under_public_suffix = self.top_domain_under_public_suffix
-        if not top_domain_under_public_suffix or not self.is_private:
-            return top_domain_under_public_suffix
-
-        num_labels = self.registry_suffix.count(".") + 2
-        return ".".join(top_domain_under_public_suffix.split(".")[-num_labels:])
-
-    @property
-    def top_domain_under_public_suffix(self) -> str:
-        """Joins the `domain` and `suffix` fields with a dot, if they're both set, or else the empty string.
-
-        >>> extract('http://forums.bbc.co.uk').top_domain_under_public_suffix
-        'bbc.co.uk'
-        >>> extract('http://localhost:8080').top_domain_under_public_suffix
-        ''
-        """
-        if self.suffix and self.domain:
-            return f"{self.domain}.{self.suffix}"
-        return ""
-=======
     def reverse_domain_name(self) -> str:
         """Return the Reverse Domain Name Notation.
 
@@ -269,7 +223,44 @@
         if self.subdomain:
             stack.extend(reversed(self.subdomain.split(".")))
         return ".".join(stack)
->>>>>>> 4435a5e5
+
+    @property
+    def top_domain_under_registry_suffix(self) -> str:
+        """Joins the rightmost domain and `registry_suffix` with a dot, if such a domain is available and `registry_suffix` is set, or else the empty string.
+
+        If the input was not in the Public Suffix List's private domains, this
+        is equivalent to `top_domain_under_public_suffix`.
+
+        >>> extract(
+        ...     "http://waiterrant.blogspot.com", include_psl_private_domains=False
+        ... ).top_domain_under_registry_suffix
+        'blogspot.com'
+        >>> extract(
+        ...     "http://waiterrant.blogspot.com", include_psl_private_domains=True
+        ... ).top_domain_under_registry_suffix
+        'blogspot.com'
+        >>> extract("http://localhost:8080").top_domain_under_registry_suffix
+        ''
+        """
+        top_domain_under_public_suffix = self.top_domain_under_public_suffix
+        if not top_domain_under_public_suffix or not self.is_private:
+            return top_domain_under_public_suffix
+
+        num_labels = self.registry_suffix.count(".") + 2
+        return ".".join(top_domain_under_public_suffix.split(".")[-num_labels:])
+
+    @property
+    def top_domain_under_public_suffix(self) -> str:
+        """Joins the `domain` and `suffix` fields with a dot, if they're both set, or else the empty string.
+
+        >>> extract("http://forums.bbc.co.uk").top_domain_under_public_suffix
+        'bbc.co.uk'
+        >>> extract("http://localhost:8080").top_domain_under_public_suffix
+        ''
+        """
+        if self.suffix and self.domain:
+            return f"{self.domain}.{self.suffix}"
+        return ""
 
 
 class TLDExtract:
